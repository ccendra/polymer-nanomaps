<?xml version="1.0" encoding="UTF-8"?>
<project version="4">
  <component name="ChangeListManager">
    <list default="true" id="ced546ba-7281-4511-8934-5ab6bb876b72" name="Default Changelist" comment="">
<<<<<<< HEAD
      <change afterPath="$PROJECT_DIR$/.idea/dictionaries/Camila.xml" afterDir="false" />
      <change afterPath="$PROJECT_DIR$/automated_processing_functions.py" afterDir="false" />
      <change afterPath="$PROJECT_DIR$/automated_script.py" afterDir="false" />
      <change beforePath="$PROJECT_DIR$/.idea/workspace.xml" beforeDir="false" afterPath="$PROJECT_DIR$/.idea/workspace.xml" afterDir="false" />
      <change beforePath="$PROJECT_DIR$/datacube.py" beforeDir="false" afterPath="$PROJECT_DIR$/datacube.py" afterDir="false" />
      <change beforePath="$PROJECT_DIR$/flow_fields.py" beforeDir="false" afterPath="$PROJECT_DIR$/flow_fields.py" afterDir="false" />
=======
      <change afterPath="$PROJECT_DIR$/datacube_old_backups.py" afterDir="false" />
      <change beforePath="$PROJECT_DIR$/.idea/workspace.xml" beforeDir="false" afterPath="$PROJECT_DIR$/.idea/workspace.xml" afterDir="false" />
      <change beforePath="$PROJECT_DIR$/datacube.py" beforeDir="false" afterPath="$PROJECT_DIR$/datacube.py" afterDir="false" />
      <change beforePath="$PROJECT_DIR$/director_field.py" beforeDir="false" afterPath="$PROJECT_DIR$/director_field.py" afterDir="false" />
      <change beforePath="$PROJECT_DIR$/masks.py" beforeDir="false" afterPath="$PROJECT_DIR$/masks.py" afterDir="false" />
>>>>>>> ca7f38fe
      <change beforePath="$PROJECT_DIR$/plot_functions.py" beforeDir="false" afterPath="$PROJECT_DIR$/plot_functions.py" afterDir="false" />
    </list>
    <option name="EXCLUDED_CONVERTED_TO_IGNORED" value="true" />
    <option name="SHOW_DIALOG" value="false" />
    <option name="HIGHLIGHT_CONFLICTS" value="true" />
    <option name="HIGHLIGHT_NON_ACTIVE_CHANGELIST" value="false" />
    <option name="LAST_RESOLUTION" value="IGNORE" />
  </component>
  <component name="FileEditorManager">
    <leaf SIDE_TABS_SIZE_LIMIT_KEY="300">
      <file pinned="false" current-in-tab="false">
        <entry file="file://$PROJECT_DIR$/plot_functions_script.py">
          <provider selected="true" editor-type-id="text-editor">
<<<<<<< HEAD
            <state relative-caret-position="646">
              <caret line="38" column="16" lean-forward="true" selection-start-line="38" selection-start-column="16" selection-end-line="38" selection-end-column="16" />
=======
            <state relative-caret-position="-2739">
              <caret line="70" column="12" lean-forward="true" selection-start-line="70" selection-start-column="12" selection-end-line="70" selection-end-column="12" />
>>>>>>> ca7f38fe
              <folding>
                <element signature="e#0#22#0" expanded="true" />
              </folding>
            </state>
          </provider>
        </entry>
      </file>
      <file pinned="false" current-in-tab="true">
<<<<<<< HEAD
        <entry file="file://$PROJECT_DIR$/automated_processing_functions.py">
          <provider selected="true" editor-type-id="text-editor">
            <state relative-caret-position="130">
              <caret line="50" column="109" lean-forward="true" selection-start-line="50" selection-start-column="109" selection-end-line="50" selection-end-column="109" />
=======
        <entry file="file://$PROJECT_DIR$/masks.py">
          <provider selected="true" editor-type-id="text-editor">
            <state relative-caret-position="442">
              <caret line="58" column="12" lean-forward="true" selection-start-line="58" selection-start-column="12" selection-end-line="58" selection-end-column="12" />
              <folding>
                <element signature="e#0#18#0" expanded="true" />
              </folding>
            </state>
          </provider>
        </entry>
      </file>
      <file pinned="false" current-in-tab="false">
        <entry file="file://$PROJECT_DIR$/extras.py">
          <provider selected="true" editor-type-id="text-editor">
            <state relative-caret-position="108">
              <caret line="92" column="31" selection-start-line="92" selection-start-column="31" selection-end-line="92" selection-end-column="31" />
              <folding>
                <element signature="e#0#9#0" expanded="true" />
              </folding>
            </state>
          </provider>
        </entry>
      </file>
      <file pinned="false" current-in-tab="false">
        <entry file="file://$PROJECT_DIR$/flow_fields.py">
          <provider selected="true" editor-type-id="text-editor">
            <state relative-caret-position="-1088">
              <caret line="4" column="13" lean-forward="true" selection-start-line="4" selection-start-column="13" selection-end-line="4" selection-end-column="13" />
            </state>
          </provider>
        </entry>
      </file>
      <file pinned="false" current-in-tab="false">
        <entry file="file://$PROJECT_DIR$/plot_functions.py">
          <provider selected="true" editor-type-id="text-editor">
            <state relative-caret-position="425">
              <caret line="25" column="14" lean-forward="true" selection-start-line="25" selection-start-column="14" selection-end-line="25" selection-end-column="14" />
>>>>>>> ca7f38fe
              <folding>
                <element signature="e#0#22#0" expanded="true" />
              </folding>
            </state>
          </provider>
        </entry>
      </file>
    </leaf>
  </component>
  <component name="FileTemplateManagerImpl">
    <option name="RECENT_TEMPLATES">
      <list>
        <option value="Python Script" />
      </list>
    </option>
  </component>
  <component name="FindInProjectRecents">
    <findStrings>
<<<<<<< HEAD
      <find>trim_ad</find>
      <find>trimming</find>
      <find>colors</find>
      <find>base_name</find>
=======
      <find>median</find>
      <find>normalize</find>
>>>>>>> ca7f38fe
    </findStrings>
  </component>
  <component name="Git.Settings">
    <option name="RECENT_GIT_ROOT_PATH" value="$PROJECT_DIR$" />
  </component>
  <component name="IdeDocumentHistory">
    <option name="CHANGED_PATHS">
      <list>
        <option value="$PROJECT_DIR$/extras.py" />
<<<<<<< HEAD
        <option value="$PROJECT_DIR$/director_field.py" />
        <option value="$PROJECT_DIR$/flow_fields_v2.py" />
        <option value="$PROJECT_DIR$/plot_functions.py" />
        <option value="$PROJECT_DIR$/automated_script.py" />
        <option value="$PROJECT_DIR$/datacube.py" />
        <option value="$PROJECT_DIR$/flow_fields.py" />
        <option value="$PROJECT_DIR$/plot_functions_script.py" />
        <option value="$PROJECT_DIR$/automated_processing.py" />
        <option value="$PROJECT_DIR$/automated_processing_functions.py" />
      </list>
    </option>
  </component>
  <component name="ProjectFrameBounds" extendedState="6">
    <option name="x" value="93" />
    <option name="width" value="1613" />
    <option name="height" value="2171" />
=======
        <option value="$PROJECT_DIR$/flow_fields.py" />
        <option value="$PROJECT_DIR$/plot_functions.py" />
        <option value="$PROJECT_DIR$/director_field.py" />
        <option value="$PROJECT_DIR$/datacube_old_backups.py" />
        <option value="$PROJECT_DIR$/datacube.py" />
        <option value="$PROJECT_DIR$/masks.py" />
      </list>
    </option>
  </component>
  <component name="ProjectConfigurationFiles">
    <option name="files">
      <list>
        <option value="$PROJECT_DIR$/.idea/polymer-nanomaps.iml" />
        <option value="$PROJECT_DIR$/.idea/misc.xml" />
        <option value="$PROJECT_DIR$/.idea/vcs.xml" />
        <option value="$PROJECT_DIR$/.idea/modules.xml" />
        <option value="$PROJECT_DIR$/.idea/deployment.xml" />
        <option value="$PROJECT_DIR$/.idea/remote-mappings.xml" />
        <option value="$PROJECT_DIR$/.idea/libraries/R_User_Library.xml" />
      </list>
    </option>
  </component>
  <component name="ProjectFrameBounds">
    <option name="x" value="734" />
    <option name="width" value="1196" />
    <option name="height" value="1087" />
>>>>>>> ca7f38fe
  </component>
  <component name="ProjectView">
    <navigator proportions="" version="1">
      <foldersAlwaysOnTop value="true" />
    </navigator>
    <panes>
      <pane id="ProjectPane">
        <subPane>
          <expand>
            <path>
              <item name="polymer-nanomaps" type="b2602c69:ProjectViewProjectNode" />
              <item name="polymer-nanomaps" type="462c0819:PsiDirectoryNode" />
            </path>
          </expand>
          <select />
        </subPane>
      </pane>
      <pane id="Scope" />
    </panes>
  </component>
  <component name="PropertiesComponent">
    <property name="SHARE_PROJECT_CONFIGURATION_FILES" value="true" />
    <property name="WebServerToolWindowFactoryState" value="true" />
    <property name="WebServerToolWindowPanel.toolwindow.highlight.mappings" value="true" />
    <property name="WebServerToolWindowPanel.toolwindow.highlight.symlinks" value="true" />
    <property name="WebServerToolWindowPanel.toolwindow.show.date" value="false" />
    <property name="WebServerToolWindowPanel.toolwindow.show.permissions" value="false" />
    <property name="WebServerToolWindowPanel.toolwindow.show.size" value="false" />
    <property name="node.js.detected.package.eslint" value="true" />
    <property name="node.js.detected.package.tslint" value="true" />
    <property name="node.js.path.for.package.eslint" value="project" />
    <property name="node.js.path.for.package.tslint" value="project" />
    <property name="node.js.selected.package.eslint" value="(autodetect)" />
    <property name="node.js.selected.package.tslint" value="(autodetect)" />
    <property name="nodejs_interpreter_path.stuck_in_default_project" value="undefined stuck path" />
    <property name="nodejs_npm_path_reset_for_default_project" value="true" />
<<<<<<< HEAD
    <property name="settings.editor.selected.configurable" value="PyConsoleConfigurable.Python Console" />
  </component>
  <component name="PyConsoleOptionsProvider">
    <option name="myPythonConsoleState">
      <console-settings module-name="polymer-nanomaps" is-module-sdk="true">
        <option name="myUseModuleSdk" value="true" />
        <option name="myModuleName" value="polymer-nanomaps" />
      </console-settings>
    </option>
=======
    <property name="settings.editor.selected.configurable" value="preferences.lookFeel" />
>>>>>>> ca7f38fe
  </component>
  <component name="RunDashboard">
    <option name="ruleStates">
      <list>
        <RuleState>
          <option name="name" value="ConfigurationTypeDashboardGroupingRule" />
        </RuleState>
        <RuleState>
          <option name="name" value="StatusDashboardGroupingRule" />
        </RuleState>
      </list>
    </option>
  </component>
  <component name="RunManager">
<<<<<<< HEAD
    <configuration name="automated_script" type="PythonConfigurationType" factoryName="Python" temporary="true">
=======
    <configuration default="true" type="PythonConfigurationType" factoryName="Python">
>>>>>>> ca7f38fe
      <module name="polymer-nanomaps" />
      <option name="INTERPRETER_OPTIONS" value="" />
      <option name="PARENT_ENVS" value="true" />
      <envs>
        <env name="PYTHONUNBUFFERED" value="1" />
      </envs>
      <option name="SDK_HOME" value="" />
<<<<<<< HEAD
      <option name="WORKING_DIRECTORY" value="$PROJECT_DIR$" />
      <option name="IS_MODULE_SDK" value="true" />
      <option name="ADD_CONTENT_ROOTS" value="true" />
      <option name="ADD_SOURCE_ROOTS" value="true" />
      <EXTENSION ID="PythonCoverageRunConfigurationExtension" runner="coverage.py" />
      <option name="SCRIPT_NAME" value="$PROJECT_DIR$/automated_script.py" />
      <option name="PARAMETERS" value="" />
      <option name="SHOW_COMMAND_LINE" value="false" />
=======
      <option name="WORKING_DIRECTORY" value="" />
      <option name="IS_MODULE_SDK" value="false" />
      <option name="ADD_CONTENT_ROOTS" value="true" />
      <option name="ADD_SOURCE_ROOTS" value="true" />
      <EXTENSION ID="PythonCoverageRunConfigurationExtension" runner="coverage.py" />
      <option name="SCRIPT_NAME" value="" />
      <option name="PARAMETERS" value="" />
      <option name="SHOW_COMMAND_LINE" value="true" />
>>>>>>> ca7f38fe
      <option name="EMULATE_TERMINAL" value="false" />
      <option name="MODULE_MODE" value="false" />
      <option name="REDIRECT_INPUT" value="false" />
      <option name="INPUT_FILE" value="" />
      <method v="2" />
    </configuration>
<<<<<<< HEAD
    <recent_temporary>
      <list>
        <item itemvalue="Python.automated_script" />
      </list>
    </recent_temporary>
=======
>>>>>>> ca7f38fe
  </component>
  <component name="SvnConfiguration">
    <configuration />
  </component>
  <component name="TaskManager">
    <task active="true" id="Default" summary="Default task">
      <changelist id="ced546ba-7281-4511-8934-5ab6bb876b72" name="Default Changelist" comment="" />
      <created>1565576865104</created>
      <option name="number" value="Default" />
      <option name="presentableId" value="Default" />
      <updated>1565576865104</updated>
<<<<<<< HEAD
      <workItem from="1565576875521" duration="4442000" />
      <workItem from="1566271161796" duration="3513000" />
      <workItem from="1566529369949" duration="1917000" />
      <workItem from="1566686158993" duration="12736000" />
      <workItem from="1566705499829" duration="13695000" />
=======
      <workItem from="1565576875521" duration="3814000" />
      <workItem from="1566068482718" duration="17862000" />
>>>>>>> ca7f38fe
    </task>
    <servers />
  </component>
  <component name="TimeTrackingManager">
<<<<<<< HEAD
    <option name="totallyTimeSpent" value="36303000" />
  </component>
  <component name="ToolWindowManager">
    <frame x="62" y="0" width="1075" height="1447" extended-state="0" />
    <editor active="true" />
    <layout>
      <window_info id="Favorites" order="0" side_tool="true" />
      <window_info content_ui="combo" id="Project" order="1" weight="0.20666014" />
      <window_info id="Structure" order="2" side_tool="true" weight="0.25" />
      <window_info id="Remote Host" order="3" weight="0.32955223" />
=======
    <option name="totallyTimeSpent" value="21676000" />
  </component>
  <component name="ToolWindowManager">
    <frame x="734" y="0" width="1196" height="1087" extended-state="0" />
    <editor active="true" />
    <layout>
      <window_info id="Favorites" order="0" side_tool="true" />
      <window_info active="true" content_ui="combo" id="Project" order="1" visible="true" weight="0.10211267" />
      <window_info id="Structure" order="2" side_tool="true" weight="0.25" />
      <window_info id="Remote Host" order="3" weight="0.32942432" />
>>>>>>> ca7f38fe
      <window_info anchor="bottom" id="Message" order="0" />
      <window_info anchor="bottom" id="Find" order="1" />
      <window_info anchor="bottom" id="Run" order="2" weight="0.32930514" />
      <window_info anchor="bottom" id="Debug" order="3" sideWeight="0.49898168" weight="0.33987916" />
      <window_info anchor="bottom" id="Cvs" order="4" weight="0.25" />
      <window_info anchor="bottom" id="Inspection" order="5" weight="0.4" />
      <window_info anchor="bottom" id="TODO" order="6" />
      <window_info anchor="bottom" id="Docker" order="7" show_stripe_button="false" />
<<<<<<< HEAD
      <window_info anchor="bottom" id="Version Control" order="8" sideWeight="0.49833888" weight="0.32953683" />
      <window_info active="true" anchor="bottom" id="File Transfer" order="9" sideWeight="0.49916944" visible="true" weight="0.3343465" />
      <window_info anchor="bottom" id="Database Changes" order="10" />
      <window_info anchor="bottom" id="Terminal" order="11" sideWeight="0.49916944" weight="0.32978722" />
      <window_info anchor="bottom" id="Event Log" order="12" sideWeight="0.50101835" side_tool="true" weight="0.31797582" />
      <window_info anchor="bottom" id="Python Console" order="13" sideWeight="0.49916944" weight="0.32930514" />
=======
      <window_info anchor="bottom" id="Version Control" order="8" sideWeight="0.49833888" weight="0.2211838" />
      <window_info anchor="bottom" id="File Transfer" order="9" sideWeight="0.49916944" visible="true" weight="0.3197065" />
      <window_info anchor="bottom" id="Database Changes" order="10" />
      <window_info anchor="bottom" id="Terminal" order="11" sideWeight="0.49916944" weight="0.32978722" />
      <window_info anchor="bottom" id="Event Log" order="12" sideWeight="0.5008306" side_tool="true" weight="0.32978722" />
      <window_info anchor="bottom" id="Python Console" order="13" sideWeight="0.49916944" weight="0.3434453" />
      <window_info anchor="right" x="0" y="0" width="418" height="896" id="Documentation" side_tool="true" visible="true" weight="0.2693662" />
>>>>>>> ca7f38fe
      <window_info anchor="right" id="Database" order="0" />
      <window_info anchor="right" id="R Packages" order="1" show_stripe_button="false" />
      <window_info anchor="right" id="SciView" order="2" />
      <window_info anchor="right" id="R Graphics" order="3" show_stripe_button="false" weight="0.3299389" />
      <window_info anchor="right" id="Commander" internal_type="SLIDING" order="4" type="SLIDING" weight="0.4" />
      <window_info anchor="right" id="Ant Build" order="5" weight="0.25" />
      <window_info anchor="right" content_ui="combo" id="Hierarchy" order="6" weight="0.25" />
    </layout>
  </component>
  <component name="TypeScriptGeneratedFilesManager">
    <option name="version" value="1" />
  </component>
  <component name="VcsManagerConfiguration">
    <option name="LAST_COMMIT_MESSAGE" value="" />
  </component>
  <component name="com.intellij.coverage.CoverageDataManagerImpl">
    <SUITE FILE_PATH="coverage/polymer_nanomaps$automated_script.coverage" NAME="automated_script Coverage Results" MODIFIED="1566707189117" SOURCE_PROVIDER="com.intellij.coverage.DefaultCoverageFileProvider" RUNNER="coverage.py" COVERAGE_BY_TEST_ENABLED="true" COVERAGE_TRACING_ENABLED="false" WORKING_DIRECTORY="$PROJECT_DIR$" />
  </component>
  <component name="editorHistoryManager">
    <entry file="file://$PROJECT_DIR$/flow_fields_CC.py" />
<<<<<<< HEAD
    <entry file="uml://AlchemyModelDependency/#polymer-nanomaps">
      <provider selected="true" editor-type-id="UmlEditorProvider">
        <state>
          <ID>AlchemyModelDependency</ID>
          <OriginalElement>#polymer-nanomaps</OriginalElement>
          <nodes />
          <notes />
          <edges />
          <settings layout="Hierarchic Group" zoom="1.0" x="240.0" y="240.0" />
          <SelectedNodes />
          <Categories />
          <SCOPE>All</SCOPE>
        </state>
      </provider>
    </entry>
    <entry file="file://$PROJECT_DIR$/director_field.py" />
    <entry file="file://$PROJECT_DIR$/extras.py" />
    <entry file="file://$PROJECT_DIR$/flow_fields_v2.py">
      <provider selected="true" editor-type-id="text-editor">
        <state relative-caret-position="525">
          <caret line="212" column="29" lean-forward="true" selection-start-line="212" selection-start-column="29" selection-end-line="212" selection-end-column="29" />
=======
    <entry file="file://$PROJECT_DIR$/director_field.py">
      <provider selected="true" editor-type-id="text-editor">
        <state relative-caret-position="68">
          <caret line="7" column="7" lean-forward="true" selection-start-line="7" selection-start-column="7" selection-end-line="7" selection-end-column="7" />
>>>>>>> ca7f38fe
          <folding>
            <element signature="e#0#18#0" expanded="true" />
          </folding>
        </state>
      </provider>
    </entry>
<<<<<<< HEAD
    <entry file="file://$PROJECT_DIR$/plot_functions.py">
      <provider selected="true" editor-type-id="text-editor">
        <state relative-caret-position="476">
          <caret line="28" lean-forward="true" selection-start-line="28" selection-end-line="28" />
=======
    <entry file="file://$PROJECT_DIR$/datacube_old_backups.py">
      <provider selected="true" editor-type-id="text-editor">
        <state relative-caret-position="573">
          <caret line="578" column="26" selection-start-line="578" selection-start-column="26" selection-end-line="578" selection-end-column="26" />
>>>>>>> ca7f38fe
          <folding>
            <element signature="e#0#22#0" expanded="true" />
          </folding>
        </state>
      </provider>
    </entry>
<<<<<<< HEAD
    <entry file="file://$PROJECT_DIR$/automated_script.py">
      <provider selected="true" editor-type-id="text-editor">
        <state relative-caret-position="2159">
          <caret line="127" column="37" lean-forward="true" selection-start-line="127" selection-start-column="37" selection-end-line="127" selection-end-column="37" />
=======
    <entry file="file://$PROJECT_DIR$/plot_functions.py">
      <provider selected="true" editor-type-id="text-editor">
        <state relative-caret-position="425">
          <caret line="25" column="14" lean-forward="true" selection-start-line="25" selection-start-column="14" selection-end-line="25" selection-end-column="14" />
>>>>>>> ca7f38fe
          <folding>
            <element signature="e#0#22#0" expanded="true" />
          </folding>
        </state>
      </provider>
    </entry>
<<<<<<< HEAD
    <entry file="file://$PROJECT_DIR$/flow_fields.py">
      <provider selected="true" editor-type-id="text-editor">
        <state relative-caret-position="439">
          <caret line="203" column="28" selection-start-line="203" selection-start-column="28" selection-end-line="203" selection-end-column="28" />
=======
    <entry file="file://$PROJECT_DIR$/datacube.py">
      <provider selected="true" editor-type-id="text-editor">
        <state relative-caret-position="-2739">
          <caret line="70" column="12" lean-forward="true" selection-start-line="70" selection-start-column="12" selection-end-line="70" selection-end-column="12" />
>>>>>>> ca7f38fe
          <folding>
            <element signature="e#0#22#0" expanded="true" />
          </folding>
        </state>
      </provider>
    </entry>
    <entry file="file://$PROJECT_DIR$/extras.py">
      <provider selected="true" editor-type-id="text-editor">
        <state relative-caret-position="108">
          <caret line="92" column="31" selection-start-line="92" selection-start-column="31" selection-end-line="92" selection-end-column="31" />
          <folding>
            <element signature="e#0#9#0" expanded="true" />
          </folding>
        </state>
      </provider>
    </entry>
    <entry file="file://$PROJECT_DIR$/datacube.py">
      <provider selected="true" editor-type-id="text-editor">
        <state relative-caret-position="1996">
          <caret line="164" column="56" lean-forward="true" selection-start-line="164" selection-start-column="56" selection-end-line="164" selection-end-column="56" />
        </state>
      </provider>
    </entry>
    <entry file="file://$PROJECT_DIR$/automated_processing.py">
      <provider selected="true" editor-type-id="text-editor">
<<<<<<< HEAD
        <state relative-caret-position="136">
          <caret line="8" lean-forward="true" selection-start-line="8" selection-end-line="8" />
=======
        <state relative-caret-position="-1088">
          <caret line="4" column="13" lean-forward="true" selection-start-line="4" selection-start-column="13" selection-end-line="4" selection-end-column="13" />
        </state>
      </provider>
    </entry>
    <entry file="file://$PROJECT_DIR$/masks.py">
      <provider selected="true" editor-type-id="text-editor">
        <state relative-caret-position="442">
          <caret line="58" column="12" lean-forward="true" selection-start-line="58" selection-start-column="12" selection-end-line="58" selection-end-column="12" />
>>>>>>> ca7f38fe
          <folding>
            <element signature="e#0#22#0" expanded="true" />
          </folding>
        </state>
      </provider>
    </entry>
    <entry file="file://$PROJECT_DIR$/plot_functions_script.py">
      <provider selected="true" editor-type-id="text-editor">
        <state relative-caret-position="646">
          <caret line="38" column="16" lean-forward="true" selection-start-line="38" selection-start-column="16" selection-end-line="38" selection-end-column="16" />
          <folding>
            <element signature="e#0#22#0" expanded="true" />
          </folding>
        </state>
      </provider>
    </entry>
    <entry file="file://$PROJECT_DIR$/automated_processing_functions.py">
      <provider selected="true" editor-type-id="text-editor">
        <state relative-caret-position="130">
          <caret line="50" column="109" lean-forward="true" selection-start-line="50" selection-start-column="109" selection-end-line="50" selection-end-column="109" />
          <folding>
            <element signature="e#0#22#0" expanded="true" />
          </folding>
        </state>
      </provider>
    </entry>
  </component>
</project><|MERGE_RESOLUTION|>--- conflicted
+++ resolved
@@ -2,20 +2,13 @@
 <project version="4">
   <component name="ChangeListManager">
     <list default="true" id="ced546ba-7281-4511-8934-5ab6bb876b72" name="Default Changelist" comment="">
-<<<<<<< HEAD
-      <change afterPath="$PROJECT_DIR$/.idea/dictionaries/Camila.xml" afterDir="false" />
-      <change afterPath="$PROJECT_DIR$/automated_processing_functions.py" afterDir="false" />
-      <change afterPath="$PROJECT_DIR$/automated_script.py" afterDir="false" />
-      <change beforePath="$PROJECT_DIR$/.idea/workspace.xml" beforeDir="false" afterPath="$PROJECT_DIR$/.idea/workspace.xml" afterDir="false" />
-      <change beforePath="$PROJECT_DIR$/datacube.py" beforeDir="false" afterPath="$PROJECT_DIR$/datacube.py" afterDir="false" />
-      <change beforePath="$PROJECT_DIR$/flow_fields.py" beforeDir="false" afterPath="$PROJECT_DIR$/flow_fields.py" afterDir="false" />
-=======
-      <change afterPath="$PROJECT_DIR$/datacube_old_backups.py" afterDir="false" />
-      <change beforePath="$PROJECT_DIR$/.idea/workspace.xml" beforeDir="false" afterPath="$PROJECT_DIR$/.idea/workspace.xml" afterDir="false" />
+      <change afterPath="$PROJECT_DIR$/.idea/encodings.xml" afterDir="false" />
+      <change afterPath="$PROJECT_DIR$/.idea/other.xml" afterDir="false" />
+      <change beforePath="$PROJECT_DIR$/.idea/misc.xml" beforeDir="false" afterPath="$PROJECT_DIR$/.idea/misc.xml" afterDir="false" />
+      <change beforePath="$PROJECT_DIR$/.idea/polymer-nanomaps.iml" beforeDir="false" afterPath="$PROJECT_DIR$/.idea/polymer-nanomaps.iml" afterDir="false" />
       <change beforePath="$PROJECT_DIR$/datacube.py" beforeDir="false" afterPath="$PROJECT_DIR$/datacube.py" afterDir="false" />
       <change beforePath="$PROJECT_DIR$/director_field.py" beforeDir="false" afterPath="$PROJECT_DIR$/director_field.py" afterDir="false" />
       <change beforePath="$PROJECT_DIR$/masks.py" beforeDir="false" afterPath="$PROJECT_DIR$/masks.py" afterDir="false" />
->>>>>>> ca7f38fe
       <change beforePath="$PROJECT_DIR$/plot_functions.py" beforeDir="false" afterPath="$PROJECT_DIR$/plot_functions.py" afterDir="false" />
     </list>
     <option name="EXCLUDED_CONVERTED_TO_IGNORED" value="true" />
@@ -26,16 +19,11 @@
   </component>
   <component name="FileEditorManager">
     <leaf SIDE_TABS_SIZE_LIMIT_KEY="300">
-      <file pinned="false" current-in-tab="false">
-        <entry file="file://$PROJECT_DIR$/plot_functions_script.py">
+      <file pinned="false" current-in-tab="true">
+        <entry file="file://$PROJECT_DIR$/plot_functions.py">
           <provider selected="true" editor-type-id="text-editor">
-<<<<<<< HEAD
-            <state relative-caret-position="646">
-              <caret line="38" column="16" lean-forward="true" selection-start-line="38" selection-start-column="16" selection-end-line="38" selection-end-column="16" />
-=======
-            <state relative-caret-position="-2739">
-              <caret line="70" column="12" lean-forward="true" selection-start-line="70" selection-start-column="12" selection-end-line="70" selection-end-column="12" />
->>>>>>> ca7f38fe
+            <state relative-caret-position="629">
+              <caret line="41" column="14" lean-forward="true" selection-start-line="41" selection-start-column="14" selection-end-line="41" selection-end-column="14" />
               <folding>
                 <element signature="e#0#22#0" expanded="true" />
               </folding>
@@ -43,51 +31,23 @@
           </provider>
         </entry>
       </file>
-      <file pinned="false" current-in-tab="true">
-<<<<<<< HEAD
-        <entry file="file://$PROJECT_DIR$/automated_processing_functions.py">
+      <file pinned="false" current-in-tab="false">
+        <entry file="file://$PROJECT_DIR$/plot_functions_script.py">
           <provider selected="true" editor-type-id="text-editor">
-            <state relative-caret-position="130">
-              <caret line="50" column="109" lean-forward="true" selection-start-line="50" selection-start-column="109" selection-end-line="50" selection-end-column="109" />
-=======
-        <entry file="file://$PROJECT_DIR$/masks.py">
-          <provider selected="true" editor-type-id="text-editor">
-            <state relative-caret-position="442">
-              <caret line="58" column="12" lean-forward="true" selection-start-line="58" selection-start-column="12" selection-end-line="58" selection-end-column="12" />
+            <state relative-caret-position="646">
+              <caret line="38" column="16" lean-forward="true" selection-start-line="38" selection-start-column="16" selection-end-line="38" selection-end-column="16" />
               <folding>
-                <element signature="e#0#18#0" expanded="true" />
+                <element signature="e#0#22#0" expanded="true" />
               </folding>
             </state>
           </provider>
         </entry>
       </file>
       <file pinned="false" current-in-tab="false">
-        <entry file="file://$PROJECT_DIR$/extras.py">
+        <entry file="file://$PROJECT_DIR$/automated_processing_functions.py">
           <provider selected="true" editor-type-id="text-editor">
-            <state relative-caret-position="108">
-              <caret line="92" column="31" selection-start-line="92" selection-start-column="31" selection-end-line="92" selection-end-column="31" />
-              <folding>
-                <element signature="e#0#9#0" expanded="true" />
-              </folding>
-            </state>
-          </provider>
-        </entry>
-      </file>
-      <file pinned="false" current-in-tab="false">
-        <entry file="file://$PROJECT_DIR$/flow_fields.py">
-          <provider selected="true" editor-type-id="text-editor">
-            <state relative-caret-position="-1088">
-              <caret line="4" column="13" lean-forward="true" selection-start-line="4" selection-start-column="13" selection-end-line="4" selection-end-column="13" />
-            </state>
-          </provider>
-        </entry>
-      </file>
-      <file pinned="false" current-in-tab="false">
-        <entry file="file://$PROJECT_DIR$/plot_functions.py">
-          <provider selected="true" editor-type-id="text-editor">
-            <state relative-caret-position="425">
-              <caret line="25" column="14" lean-forward="true" selection-start-line="25" selection-start-column="14" selection-end-line="25" selection-end-column="14" />
->>>>>>> ca7f38fe
+            <state relative-caret-position="850">
+              <caret line="50" column="109" lean-forward="true" selection-start-line="50" selection-start-column="109" selection-end-line="50" selection-end-column="109" />
               <folding>
                 <element signature="e#0#22#0" expanded="true" />
               </folding>
@@ -106,15 +66,10 @@
   </component>
   <component name="FindInProjectRecents">
     <findStrings>
-<<<<<<< HEAD
       <find>trim_ad</find>
       <find>trimming</find>
       <find>colors</find>
       <find>base_name</find>
-=======
-      <find>median</find>
-      <find>normalize</find>
->>>>>>> ca7f38fe
     </findStrings>
   </component>
   <component name="Git.Settings">
@@ -124,7 +79,6 @@
     <option name="CHANGED_PATHS">
       <list>
         <option value="$PROJECT_DIR$/extras.py" />
-<<<<<<< HEAD
         <option value="$PROJECT_DIR$/director_field.py" />
         <option value="$PROJECT_DIR$/flow_fields_v2.py" />
         <option value="$PROJECT_DIR$/plot_functions.py" />
@@ -141,34 +95,6 @@
     <option name="x" value="93" />
     <option name="width" value="1613" />
     <option name="height" value="2171" />
-=======
-        <option value="$PROJECT_DIR$/flow_fields.py" />
-        <option value="$PROJECT_DIR$/plot_functions.py" />
-        <option value="$PROJECT_DIR$/director_field.py" />
-        <option value="$PROJECT_DIR$/datacube_old_backups.py" />
-        <option value="$PROJECT_DIR$/datacube.py" />
-        <option value="$PROJECT_DIR$/masks.py" />
-      </list>
-    </option>
-  </component>
-  <component name="ProjectConfigurationFiles">
-    <option name="files">
-      <list>
-        <option value="$PROJECT_DIR$/.idea/polymer-nanomaps.iml" />
-        <option value="$PROJECT_DIR$/.idea/misc.xml" />
-        <option value="$PROJECT_DIR$/.idea/vcs.xml" />
-        <option value="$PROJECT_DIR$/.idea/modules.xml" />
-        <option value="$PROJECT_DIR$/.idea/deployment.xml" />
-        <option value="$PROJECT_DIR$/.idea/remote-mappings.xml" />
-        <option value="$PROJECT_DIR$/.idea/libraries/R_User_Library.xml" />
-      </list>
-    </option>
-  </component>
-  <component name="ProjectFrameBounds">
-    <option name="x" value="734" />
-    <option name="width" value="1196" />
-    <option name="height" value="1087" />
->>>>>>> ca7f38fe
   </component>
   <component name="ProjectView">
     <navigator proportions="" version="1">
@@ -205,7 +131,6 @@
     <property name="node.js.selected.package.tslint" value="(autodetect)" />
     <property name="nodejs_interpreter_path.stuck_in_default_project" value="undefined stuck path" />
     <property name="nodejs_npm_path_reset_for_default_project" value="true" />
-<<<<<<< HEAD
     <property name="settings.editor.selected.configurable" value="PyConsoleConfigurable.Python Console" />
   </component>
   <component name="PyConsoleOptionsProvider">
@@ -215,9 +140,6 @@
         <option name="myModuleName" value="polymer-nanomaps" />
       </console-settings>
     </option>
-=======
-    <property name="settings.editor.selected.configurable" value="preferences.lookFeel" />
->>>>>>> ca7f38fe
   </component>
   <component name="RunDashboard">
     <option name="ruleStates">
@@ -232,11 +154,7 @@
     </option>
   </component>
   <component name="RunManager">
-<<<<<<< HEAD
     <configuration name="automated_script" type="PythonConfigurationType" factoryName="Python" temporary="true">
-=======
-    <configuration default="true" type="PythonConfigurationType" factoryName="Python">
->>>>>>> ca7f38fe
       <module name="polymer-nanomaps" />
       <option name="INTERPRETER_OPTIONS" value="" />
       <option name="PARENT_ENVS" value="true" />
@@ -244,7 +162,6 @@
         <env name="PYTHONUNBUFFERED" value="1" />
       </envs>
       <option name="SDK_HOME" value="" />
-<<<<<<< HEAD
       <option name="WORKING_DIRECTORY" value="$PROJECT_DIR$" />
       <option name="IS_MODULE_SDK" value="true" />
       <option name="ADD_CONTENT_ROOTS" value="true" />
@@ -253,30 +170,17 @@
       <option name="SCRIPT_NAME" value="$PROJECT_DIR$/automated_script.py" />
       <option name="PARAMETERS" value="" />
       <option name="SHOW_COMMAND_LINE" value="false" />
-=======
-      <option name="WORKING_DIRECTORY" value="" />
-      <option name="IS_MODULE_SDK" value="false" />
-      <option name="ADD_CONTENT_ROOTS" value="true" />
-      <option name="ADD_SOURCE_ROOTS" value="true" />
-      <EXTENSION ID="PythonCoverageRunConfigurationExtension" runner="coverage.py" />
-      <option name="SCRIPT_NAME" value="" />
-      <option name="PARAMETERS" value="" />
-      <option name="SHOW_COMMAND_LINE" value="true" />
->>>>>>> ca7f38fe
       <option name="EMULATE_TERMINAL" value="false" />
       <option name="MODULE_MODE" value="false" />
       <option name="REDIRECT_INPUT" value="false" />
       <option name="INPUT_FILE" value="" />
       <method v="2" />
     </configuration>
-<<<<<<< HEAD
     <recent_temporary>
       <list>
         <item itemvalue="Python.automated_script" />
       </list>
     </recent_temporary>
-=======
->>>>>>> ca7f38fe
   </component>
   <component name="SvnConfiguration">
     <configuration />
@@ -288,43 +192,24 @@
       <option name="number" value="Default" />
       <option name="presentableId" value="Default" />
       <updated>1565576865104</updated>
-<<<<<<< HEAD
       <workItem from="1565576875521" duration="4442000" />
       <workItem from="1566271161796" duration="3513000" />
       <workItem from="1566529369949" duration="1917000" />
       <workItem from="1566686158993" duration="12736000" />
-      <workItem from="1566705499829" duration="13695000" />
-=======
-      <workItem from="1565576875521" duration="3814000" />
-      <workItem from="1566068482718" duration="17862000" />
->>>>>>> ca7f38fe
+      <workItem from="1566705499829" duration="13986000" />
     </task>
     <servers />
   </component>
   <component name="TimeTrackingManager">
-<<<<<<< HEAD
-    <option name="totallyTimeSpent" value="36303000" />
+    <option name="totallyTimeSpent" value="36594000" />
   </component>
   <component name="ToolWindowManager">
-    <frame x="62" y="0" width="1075" height="1447" extended-state="0" />
-    <editor active="true" />
+    <frame x="55" y="-7" width="2513" height="1455" extended-state="6" />
     <layout>
       <window_info id="Favorites" order="0" side_tool="true" />
-      <window_info content_ui="combo" id="Project" order="1" weight="0.20666014" />
+      <window_info active="true" content_ui="combo" id="Project" order="1" visible="true" weight="0.08553971" />
       <window_info id="Structure" order="2" side_tool="true" weight="0.25" />
       <window_info id="Remote Host" order="3" weight="0.32955223" />
-=======
-    <option name="totallyTimeSpent" value="21676000" />
-  </component>
-  <component name="ToolWindowManager">
-    <frame x="734" y="0" width="1196" height="1087" extended-state="0" />
-    <editor active="true" />
-    <layout>
-      <window_info id="Favorites" order="0" side_tool="true" />
-      <window_info active="true" content_ui="combo" id="Project" order="1" visible="true" weight="0.10211267" />
-      <window_info id="Structure" order="2" side_tool="true" weight="0.25" />
-      <window_info id="Remote Host" order="3" weight="0.32942432" />
->>>>>>> ca7f38fe
       <window_info anchor="bottom" id="Message" order="0" />
       <window_info anchor="bottom" id="Find" order="1" />
       <window_info anchor="bottom" id="Run" order="2" weight="0.32930514" />
@@ -333,22 +218,12 @@
       <window_info anchor="bottom" id="Inspection" order="5" weight="0.4" />
       <window_info anchor="bottom" id="TODO" order="6" />
       <window_info anchor="bottom" id="Docker" order="7" show_stripe_button="false" />
-<<<<<<< HEAD
       <window_info anchor="bottom" id="Version Control" order="8" sideWeight="0.49833888" weight="0.32953683" />
-      <window_info active="true" anchor="bottom" id="File Transfer" order="9" sideWeight="0.49916944" visible="true" weight="0.3343465" />
+      <window_info anchor="bottom" id="File Transfer" order="9" sideWeight="0.49916944" visible="true" weight="0.3323263" />
       <window_info anchor="bottom" id="Database Changes" order="10" />
       <window_info anchor="bottom" id="Terminal" order="11" sideWeight="0.49916944" weight="0.32978722" />
       <window_info anchor="bottom" id="Event Log" order="12" sideWeight="0.50101835" side_tool="true" weight="0.31797582" />
       <window_info anchor="bottom" id="Python Console" order="13" sideWeight="0.49916944" weight="0.32930514" />
-=======
-      <window_info anchor="bottom" id="Version Control" order="8" sideWeight="0.49833888" weight="0.2211838" />
-      <window_info anchor="bottom" id="File Transfer" order="9" sideWeight="0.49916944" visible="true" weight="0.3197065" />
-      <window_info anchor="bottom" id="Database Changes" order="10" />
-      <window_info anchor="bottom" id="Terminal" order="11" sideWeight="0.49916944" weight="0.32978722" />
-      <window_info anchor="bottom" id="Event Log" order="12" sideWeight="0.5008306" side_tool="true" weight="0.32978722" />
-      <window_info anchor="bottom" id="Python Console" order="13" sideWeight="0.49916944" weight="0.3434453" />
-      <window_info anchor="right" x="0" y="0" width="418" height="896" id="Documentation" side_tool="true" visible="true" weight="0.2693662" />
->>>>>>> ca7f38fe
       <window_info anchor="right" id="Database" order="0" />
       <window_info anchor="right" id="R Packages" order="1" show_stripe_button="false" />
       <window_info anchor="right" id="SciView" order="2" />
@@ -369,7 +244,6 @@
   </component>
   <component name="editorHistoryManager">
     <entry file="file://$PROJECT_DIR$/flow_fields_CC.py" />
-<<<<<<< HEAD
     <entry file="uml://AlchemyModelDependency/#polymer-nanomaps">
       <provider selected="true" editor-type-id="UmlEditorProvider">
         <state>
@@ -391,122 +265,73 @@
       <provider selected="true" editor-type-id="text-editor">
         <state relative-caret-position="525">
           <caret line="212" column="29" lean-forward="true" selection-start-line="212" selection-start-column="29" selection-end-line="212" selection-end-column="29" />
-=======
-    <entry file="file://$PROJECT_DIR$/director_field.py">
-      <provider selected="true" editor-type-id="text-editor">
-        <state relative-caret-position="68">
-          <caret line="7" column="7" lean-forward="true" selection-start-line="7" selection-start-column="7" selection-end-line="7" selection-end-column="7" />
->>>>>>> ca7f38fe
           <folding>
             <element signature="e#0#18#0" expanded="true" />
           </folding>
         </state>
       </provider>
     </entry>
-<<<<<<< HEAD
-    <entry file="file://$PROJECT_DIR$/plot_functions.py">
-      <provider selected="true" editor-type-id="text-editor">
-        <state relative-caret-position="476">
-          <caret line="28" lean-forward="true" selection-start-line="28" selection-end-line="28" />
-=======
-    <entry file="file://$PROJECT_DIR$/datacube_old_backups.py">
-      <provider selected="true" editor-type-id="text-editor">
-        <state relative-caret-position="573">
-          <caret line="578" column="26" selection-start-line="578" selection-start-column="26" selection-end-line="578" selection-end-column="26" />
->>>>>>> ca7f38fe
-          <folding>
-            <element signature="e#0#22#0" expanded="true" />
-          </folding>
-        </state>
-      </provider>
-    </entry>
-<<<<<<< HEAD
+    <entry file="file://$PROJECT_DIR$/flow_fields.py">
+      <provider selected="true" editor-type-id="text-editor">
+        <state relative-caret-position="439">
+          <caret line="203" column="28" selection-start-line="203" selection-start-column="28" selection-end-line="203" selection-end-column="28" />
+          <folding>
+            <element signature="e#0#18#0" expanded="true" />
+          </folding>
+        </state>
+      </provider>
+    </entry>
+    <entry file="file://$PROJECT_DIR$/datacube.py">
+      <provider selected="true" editor-type-id="text-editor">
+        <state relative-caret-position="1996">
+          <caret line="164" column="56" lean-forward="true" selection-start-line="164" selection-start-column="56" selection-end-line="164" selection-end-column="56" />
+        </state>
+      </provider>
+    </entry>
+    <entry file="file://$PROJECT_DIR$/automated_processing.py">
+      <provider selected="true" editor-type-id="text-editor">
+        <state relative-caret-position="136">
+          <caret line="8" lean-forward="true" selection-start-line="8" selection-end-line="8" />
+          <folding>
+            <element signature="e#0#22#0" expanded="true" />
+          </folding>
+        </state>
+      </provider>
+    </entry>
+    <entry file="file://$PROJECT_DIR$/plot_functions_script.py">
+      <provider selected="true" editor-type-id="text-editor">
+        <state relative-caret-position="646">
+          <caret line="38" column="16" lean-forward="true" selection-start-line="38" selection-start-column="16" selection-end-line="38" selection-end-column="16" />
+          <folding>
+            <element signature="e#0#22#0" expanded="true" />
+          </folding>
+        </state>
+      </provider>
+    </entry>
+    <entry file="file://$PROJECT_DIR$/automated_processing_functions.py">
+      <provider selected="true" editor-type-id="text-editor">
+        <state relative-caret-position="850">
+          <caret line="50" column="109" lean-forward="true" selection-start-line="50" selection-start-column="109" selection-end-line="50" selection-end-column="109" />
+          <folding>
+            <element signature="e#0#22#0" expanded="true" />
+          </folding>
+        </state>
+      </provider>
+    </entry>
     <entry file="file://$PROJECT_DIR$/automated_script.py">
       <provider selected="true" editor-type-id="text-editor">
         <state relative-caret-position="2159">
           <caret line="127" column="37" lean-forward="true" selection-start-line="127" selection-start-column="37" selection-end-line="127" selection-end-column="37" />
-=======
+          <folding>
+            <element signature="e#0#22#0" expanded="true" />
+          </folding>
+        </state>
+      </provider>
+    </entry>
     <entry file="file://$PROJECT_DIR$/plot_functions.py">
       <provider selected="true" editor-type-id="text-editor">
-        <state relative-caret-position="425">
-          <caret line="25" column="14" lean-forward="true" selection-start-line="25" selection-start-column="14" selection-end-line="25" selection-end-column="14" />
->>>>>>> ca7f38fe
-          <folding>
-            <element signature="e#0#22#0" expanded="true" />
-          </folding>
-        </state>
-      </provider>
-    </entry>
-<<<<<<< HEAD
-    <entry file="file://$PROJECT_DIR$/flow_fields.py">
-      <provider selected="true" editor-type-id="text-editor">
-        <state relative-caret-position="439">
-          <caret line="203" column="28" selection-start-line="203" selection-start-column="28" selection-end-line="203" selection-end-column="28" />
-=======
-    <entry file="file://$PROJECT_DIR$/datacube.py">
-      <provider selected="true" editor-type-id="text-editor">
-        <state relative-caret-position="-2739">
-          <caret line="70" column="12" lean-forward="true" selection-start-line="70" selection-start-column="12" selection-end-line="70" selection-end-column="12" />
->>>>>>> ca7f38fe
-          <folding>
-            <element signature="e#0#22#0" expanded="true" />
-          </folding>
-        </state>
-      </provider>
-    </entry>
-    <entry file="file://$PROJECT_DIR$/extras.py">
-      <provider selected="true" editor-type-id="text-editor">
-        <state relative-caret-position="108">
-          <caret line="92" column="31" selection-start-line="92" selection-start-column="31" selection-end-line="92" selection-end-column="31" />
-          <folding>
-            <element signature="e#0#9#0" expanded="true" />
-          </folding>
-        </state>
-      </provider>
-    </entry>
-    <entry file="file://$PROJECT_DIR$/datacube.py">
-      <provider selected="true" editor-type-id="text-editor">
-        <state relative-caret-position="1996">
-          <caret line="164" column="56" lean-forward="true" selection-start-line="164" selection-start-column="56" selection-end-line="164" selection-end-column="56" />
-        </state>
-      </provider>
-    </entry>
-    <entry file="file://$PROJECT_DIR$/automated_processing.py">
-      <provider selected="true" editor-type-id="text-editor">
-<<<<<<< HEAD
-        <state relative-caret-position="136">
-          <caret line="8" lean-forward="true" selection-start-line="8" selection-end-line="8" />
-=======
-        <state relative-caret-position="-1088">
-          <caret line="4" column="13" lean-forward="true" selection-start-line="4" selection-start-column="13" selection-end-line="4" selection-end-column="13" />
-        </state>
-      </provider>
-    </entry>
-    <entry file="file://$PROJECT_DIR$/masks.py">
-      <provider selected="true" editor-type-id="text-editor">
-        <state relative-caret-position="442">
-          <caret line="58" column="12" lean-forward="true" selection-start-line="58" selection-start-column="12" selection-end-line="58" selection-end-column="12" />
->>>>>>> ca7f38fe
-          <folding>
-            <element signature="e#0#22#0" expanded="true" />
-          </folding>
-        </state>
-      </provider>
-    </entry>
-    <entry file="file://$PROJECT_DIR$/plot_functions_script.py">
-      <provider selected="true" editor-type-id="text-editor">
-        <state relative-caret-position="646">
-          <caret line="38" column="16" lean-forward="true" selection-start-line="38" selection-start-column="16" selection-end-line="38" selection-end-column="16" />
-          <folding>
-            <element signature="e#0#22#0" expanded="true" />
-          </folding>
-        </state>
-      </provider>
-    </entry>
-    <entry file="file://$PROJECT_DIR$/automated_processing_functions.py">
-      <provider selected="true" editor-type-id="text-editor">
-        <state relative-caret-position="130">
-          <caret line="50" column="109" lean-forward="true" selection-start-line="50" selection-start-column="109" selection-end-line="50" selection-end-column="109" />
+        <state relative-caret-position="629">
+          <caret line="41" column="14" lean-forward="true" selection-start-line="41" selection-start-column="14" selection-end-line="41" selection-end-column="14" />
           <folding>
             <element signature="e#0#22#0" expanded="true" />
           </folding>
